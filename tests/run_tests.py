--- conflicted
+++ resolved
@@ -86,19 +86,15 @@
                       action="store_true",
                       dest="coverage", 
                       help="run with coverage (requires coverage is installed)")
-<<<<<<< HEAD
     parser.add_option("--interactive",
                       action="store_true",
                       dest="interactive",
-                      help="run tests that have been decorate with the interactive decorator")
-=======
-    
+                      help="run tests that have been decorated with the interactive decorator")
     parser.add_option("--test-root",
-                  action="store",
-                  dest="test_root", 
-                  help="Specify a folder where to look for tests.")
+                      action="store",
+                      dest="test_root", 
+                      help="Specify a folder where to look for tests.")
 
->>>>>>> 7afbbcb3
     (options, args) = parser.parse_args()
     
     test_name = None
