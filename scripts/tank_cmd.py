--- conflicted
+++ resolved
@@ -26,14 +26,10 @@
 from tank.util import shotgun, CoreDefaultsManager
 from tank_vendor.shotgun_authentication import ShotgunAuthenticator
 from tank_vendor.shotgun_authentication import AuthenticationError
-<<<<<<< HEAD
-from tank_vendor.shotgun_authentication import AuthenticationModuleError
+from tank_vendor.shotgun_authentication import ShotgunAuthenticationError
 from tank_vendor.shotgun_authentication import InvalidCredentials
+from tank_vendor.shotgun_authentication import AuthenticationCancelled
 from tank_vendor import yaml
-=======
-from tank_vendor.shotgun_authentication import ShotgunAuthenticationError
-from tank_vendor.shotgun_authentication import IncompleteCredentials
->>>>>>> 5d78e449
 from tank.platform import engine
 from tank import pipelineconfig_utils
 
@@ -1291,7 +1287,6 @@
         The second element is the cmd_line list without the arguments that were
         extracted.
     """
-    print cmd_line, args
     # Find all instances of each argument in the command line
     found_args = []
     for cmd_line_token in cmd_line:
@@ -1620,7 +1615,18 @@
             # now run the command
             exit_code = run_engine_cmd(logger, pipeline_config_root, ctx_list, cmd_name, using_cwd, cmd_args)
 
-<<<<<<< HEAD
+    except AuthenticationCancelled:
+        logger.info("")
+        if debug_mode:
+            # full stack trace
+            logger.exception("An AuthenticationCancelled error was raised: %s" % "Authentication was cancelled.")
+        else:
+            # one line report
+            logger.error("Authentication was cancelled.")
+        logger.info("")
+        # Error messages and such have already been handled by the method that threw this exception.
+        exit_code = 8
+
     except InvalidCredentials, e:
         logger.info("")
         if debug_mode:
@@ -1631,32 +1637,16 @@
             logger.error(str(e))
         exit_code = 9
 
-    except AuthenticationError, e:
+    except ShotgunAuthenticationError, e:
         logger.info("")
         if debug_mode:
             # full stack trace
-            logger.exception("An AuthenticationError was raised: %s" % str(e))
+            logger.exception("A ShotgunAuthenticationError was raised: %s" % str(e))
         else:
             # one line report
             logger.error(str(e))
         logger.info("")
         exit_code = 10
-
-    except AuthenticationModuleError, e:
-        logger.info("")
-        if debug_mode:
-            # full stack trace
-            logger.exception("A TankError was raised: %s" % "Authentication was cancelled.")
-        else:
-            # one line report
-            logger.error("Authentication was cancelled.")
-        logger.info("")
-=======
-    except ShotgunAuthenticationError, e:
-        logger.info("Authentication was cancelled.")
->>>>>>> 5d78e449
-        # Error messages and such have already been handled by the method that threw this exception.
-        exit_code = 8
 
     except TankError, e:
         logger.info("")
